--- conflicted
+++ resolved
@@ -14,7 +14,6 @@
 from .step_size_controller import AbstractStepSizeController, ConstantStepSize
 
 
-<<<<<<< HEAD
 #
 # Helpers meant to emulate JAX, until JAX issues #8239, #8193, #8184 are fixed.
 #
@@ -107,9 +106,7 @@
 #
 
 
-=======
 # TODO: this is making one step too many.
->>>>>>> be61189a
 @jax.jit
 def _not_done(tprev, t1, result):
     return (tprev < t1) & (result == RESULTS.successful)
